<<<<<<< HEAD
- juhanakristian
- BasixKOR
- chaance
- jacob-ebey
- kentcdodds
- mcansh
- michaeldeboey
- msutkowski
- ryanflorence
- leo
=======
- abereghici
- chaance
- goncy
- ianduvall
- jacob-ebey
- jesseflorig
- kentcdodds
- kgregory
- mcansh
- meetbryce
- morinokami
- ryanflorence
>>>>>>> 79c1e596
<|MERGE_RESOLUTION|>--- conflicted
+++ resolved
@@ -1,25 +1,17 @@
-<<<<<<< HEAD
-- juhanakristian
+- abereghici
 - BasixKOR
-- chaance
-- jacob-ebey
-- kentcdodds
-- mcansh
-- michaeldeboey
-- msutkowski
-- ryanflorence
-- leo
-=======
-- abereghici
 - chaance
 - goncy
 - ianduvall
 - jacob-ebey
 - jesseflorig
+- juhanakristian
 - kentcdodds
 - kgregory
+- leo
 - mcansh
 - meetbryce
+- michaeldeboey
 - morinokami
-- ryanflorence
->>>>>>> 79c1e596
+- msutkowski
+- ryanflorence