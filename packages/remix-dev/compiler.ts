import * as path from "path";
import { builtinModules as nodeBuiltins } from "module";
import * as esbuild from "esbuild";
import * as fse from "fs-extra";
import debounce from "lodash.debounce";
import chokidar from "chokidar";
import { NodeModulesPolyfillPlugin } from "@esbuild-plugins/node-modules-polyfill";

import { BuildMode, BuildTarget } from "./build";
import type { RemixConfig } from "./config";
import { readConfig } from "./config";
import { warnOnce } from "./compiler/warnings";
import type { AssetsManifest } from "./compiler/assets";
import { createAssetsManifest } from "./compiler/assets";
import { getAppDependencies } from "./compiler/dependencies";
import { loaders } from "./compiler/loaders";
import { browserRouteModulesPlugin } from "./compiler/plugins/browserRouteModulesPlugin";
import { emptyModulesPlugin } from "./compiler/plugins/emptyModulesPlugin";
import { mdxPlugin } from "./compiler/plugins/mdx";
import type { AssetsManifestPromiseRef } from "./compiler/plugins/serverAssetsManifestPlugin";
import { serverAssetsManifestPlugin } from "./compiler/plugins/serverAssetsManifestPlugin";
import { serverBareModulesPlugin } from "./compiler/plugins/serverBareModulesPlugin";
import { serverEntryModulePlugin } from "./compiler/plugins/serverEntryModulePlugin";
import { serverRouteModulesPlugin } from "./compiler/plugins/serverRouteModulesPlugin";
import type {
  CssModuleFileContents,
  CssModulesResults,
} from "./compiler/plugins/cssModules";
import {
  cssModulesPlugin,
  cssModulesFakerPlugin,
  getCssModulesFileReferences,
} from "./compiler/plugins/cssModules";
import { writeFileSafe } from "./compiler/utils/fs";

// When we build Remix, this shim file is copied directly into the output
// directory in the same place relative to this file. It is eventually injected
// as a source file when building the app.
const reactShim = path.resolve(__dirname, "compiler/shims/react.ts");

interface BuildConfig {
  mode: BuildMode;
  target: BuildTarget;
  sourcemap: boolean;
}

function defaultWarningHandler(message: string, key: string) {
  warnOnce(false, message, key);
}

function defaultBuildFailureHandler(failure: Error | esbuild.BuildFailure) {
  if ("warnings" in failure || "errors" in failure) {
    if (failure.warnings) {
      let messages = esbuild.formatMessagesSync(failure.warnings, {
        kind: "warning",
        color: true,
      });
      console.warn(...messages);
    }

    if (failure.errors) {
      let messages = esbuild.formatMessagesSync(failure.errors, {
        kind: "error",
        color: true,
      });
      console.error(...messages);
    }
  }

  console.error(failure?.message || "An unknown build error occurred");
}

interface BuildOptions extends Partial<BuildConfig> {
  onWarning?(message: string, key: string): void;
  onBuildFailure?(failure: Error | esbuild.BuildFailure): void;
}

export async function build(
  config: RemixConfig,
  {
    mode = BuildMode.Production,
    target = BuildTarget.Node14,
    sourcemap = false,
    onWarning = defaultWarningHandler,
    onBuildFailure = defaultBuildFailureHandler,
  }: BuildOptions = {}
): Promise<void> {
  let assetsManifestPromiseRef: AssetsManifestPromiseRef = {};

  await buildEverything(config, assetsManifestPromiseRef, {
    mode,
    target,
    sourcemap,
    onWarning,
    onBuildFailure,
  });
}

interface WatchOptions extends BuildOptions {
  onRebuildStart?(): void;
  onRebuildFinish?(): void;
  onFileCreated?(file: string): void;
  onFileChanged?(file: string): void;
  onFileDeleted?(file: string): void;
  onInitialBuild?(): void;
}

export async function watch(
  config: RemixConfig,
  {
    mode = BuildMode.Development,
    target = BuildTarget.Node14,
    sourcemap = true,
    onWarning = defaultWarningHandler,
    onBuildFailure = defaultBuildFailureHandler,
    onRebuildStart,
    onRebuildFinish,
    onFileCreated,
    onFileChanged,
    onFileDeleted,
    onInitialBuild,
  }: WatchOptions = {}
): Promise<() => Promise<void>> {
  let options = {
    mode,
    target,
    sourcemap,
    onBuildFailure,
    onWarning,
    incremental: true,
  };

  let assetsManifestPromiseRef: AssetsManifestPromiseRef = {};
  let [browserBuild, serverBuild] = await buildEverything(
    config,
    assetsManifestPromiseRef,
    options
  );

  let initialBuildComplete = !!browserBuild && !!serverBuild;
  if (initialBuildComplete) {
    onInitialBuild?.();
  }

  function disposeBuilders() {
    browserBuild?.rebuild?.dispose();
    serverBuild?.rebuild?.dispose();
    browserBuild = undefined;
    serverBuild = undefined;
  }

  let restartBuilders = debounce(async (newConfig?: RemixConfig) => {
    disposeBuilders();
    try {
      newConfig = await readConfig(config.rootDirectory);
    } catch (error) {
      onBuildFailure(error as Error);
      return;
    }

    config = newConfig;
    if (onRebuildStart) onRebuildStart();
    let builders = await buildEverything(
      config,
      assetsManifestPromiseRef,
      options
    );
    if (onRebuildFinish) onRebuildFinish();

    [browserBuild, serverBuild] = builders;
  }, 500);

  let rebuildEverything = debounce(async () => {
    if (onRebuildStart) onRebuildStart();

    if (!browserBuild?.rebuild || !serverBuild?.rebuild) {
      disposeBuilders();

      try {
        [browserBuild, serverBuild] = await buildEverything(
          config,
          assetsManifestPromiseRef,
          options
        );

        if (!initialBuildComplete) {
          initialBuildComplete = !!browserBuild && !!serverBuild;
          if (initialBuildComplete) {
            onInitialBuild?.();
          }
        }
        if (onRebuildFinish) onRebuildFinish();
      } catch (err: any) {
        onBuildFailure(err);
      }
      return;
    }

    // If we get here and can't call rebuild something went wrong and we
    // should probably blow as it's not really recoverable.

    let browserBuildPromise = browserBuild.rebuild();
    let assetsManifestPromise = browserBuildPromise.then((build) =>
      generateAssetsManifest(config, build.metafile!, build.cssModules)
    );

    // Assign the assetsManifestPromise to a ref so the server build can await
    // it when loading the @remix-run/dev/assets-manifest virtual module.
    assetsManifestPromiseRef.current = assetsManifestPromise;

    await Promise.all([
      assetsManifestPromise,
      serverBuild
        .rebuild()
        .then((build) => writeServerBuildResult(config, build.outputFiles!)),
    ]).catch((err) => {
      disposeBuilders();
      onBuildFailure(err);
    });
    if (onRebuildFinish) onRebuildFinish();
  }, 100);

  let toWatch = [config.appDirectory];
  if (config.serverEntryPoint) {
    toWatch.push(config.serverEntryPoint);
  }

  let watcher = chokidar
    .watch(toWatch, {
      persistent: true,
      ignoreInitial: true,
      awaitWriteFinish: {
        stabilityThreshold: 100,
        pollInterval: 100,
      },
    })
    .on("error", (error) => console.error(error))
    .on("change", async (file) => {
      if (onFileChanged) onFileChanged(file);
      await rebuildEverything();
    })
    .on("add", async (file) => {
      if (onFileCreated) onFileCreated(file);
      let newConfig: RemixConfig;
      try {
        newConfig = await readConfig(config.rootDirectory);
      } catch (error) {
        onBuildFailure(error as Error);
        return;
      }

      if (isEntryPoint(newConfig, file)) {
        await restartBuilders(newConfig);
      } else {
        await rebuildEverything();
      }
    })
    .on("unlink", async (file) => {
      if (onFileDeleted) onFileDeleted(file);
      if (isEntryPoint(config, file)) {
        await restartBuilders();
      } else {
        await rebuildEverything();
      }
    });

  return async () => {
    await watcher.close().catch(() => {});
    disposeBuilders();
  };
}

function isEntryPoint(config: RemixConfig, file: string) {
  let appFile = path.relative(config.appDirectory, file);

  if (
    appFile === config.entryClientFile ||
    appFile === config.entryServerFile
  ) {
    return true;
  }
  for (let key in config.routes) {
    if (appFile === config.routes[key].file) return true;
  }

  return false;
}

///////////////////////////////////////////////////////////////////////////////

interface ServerBuild extends esbuild.BuildResult {}

interface BuildInvalidate {
  (): Promise<BrowserBuildIncremental>;
  dispose(): void;
}
export interface BrowserBuild extends Omit<esbuild.BuildResult, "rebuild"> {
  cssModules: CssModulesResults;
  rebuild?: BuildInvalidate;
}

interface BrowserBuildIncremental extends BrowserBuild {
  rebuild: BuildInvalidate;
}

async function buildEverything(
  config: RemixConfig,
  assetsManifestPromiseRef: AssetsManifestPromiseRef,
  options: Required<BuildOptions> & { incremental?: boolean }
): Promise<[BrowserBuild | undefined, ServerBuild | undefined]> {
  try {
    let browserBuildPromise = createBrowserBuild(config, options);

    let assetsManifestPromise = browserBuildPromise.then((build) =>
      generateAssetsManifest(config, build.metafile!, build.cssModules)
    );

    // Assign the assetsManifestPromise to a ref so the server build can await
    // it when loading the @remix-run/dev/assets-manifest virtual module.
    assetsManifestPromiseRef.current = assetsManifestPromise;

    let serverBuildPromise = createServerBuild(
      config,
      assetsManifestPromiseRef,
      options
    );

    return await Promise.all([
      assetsManifestPromise.then(() => browserBuildPromise),
      serverBuildPromise,
    ]);
  } catch (err) {
    options.onBuildFailure(err as Error);
    return [undefined, undefined];
  }
}

async function createBrowserBuild(
  config: RemixConfig,
  options: BuildOptions & { incremental?: boolean }
): Promise<BrowserBuild> {
  let cssModulesContent = "";
  let cssModulesMap: Record<string, CssModuleFileContents> = {};
  function handleProcessedCss(
    filePath: string,
    { css, dependencies, moduleExports, json }: CssModuleFileContents
  ) {
    cssModulesContent += css;
    cssModulesMap = {
      ...cssModulesMap,
      [filePath]: {
        css,
        json,
        moduleExports,
        dependencies,
        // TODO: Implement sourcemaps
        sourceMap: null,
      },
    };
  }

  // For the browser build, exclude node built-ins that don't have a
  // browser-safe alternative installed in node_modules. Nothing should
  // *actually* be external in the browser build (we want to bundle all deps) so
  // this is really just making sure we don't accidentally have any dependencies
  // on node built-ins in browser bundles.
  let dependencies = Object.keys(getAppDependencies(config));
  let externals = nodeBuiltins.filter((mod) => !dependencies.includes(mod));
  let fakeBuiltins = nodeBuiltins.filter((mod) => dependencies.includes(mod));

  if (fakeBuiltins.length > 0) {
    throw new Error(
      `It appears you're using a module that is built in to node, but you installed it as a dependency which could cause problems. Please remove ${fakeBuiltins.join(
        ", "
      )} before continuing.`
    );
  }

  let entryPoints: esbuild.BuildOptions["entryPoints"] = {
    "entry.client": path.resolve(config.appDirectory, config.entryClientFile),
  };
  for (let id of Object.keys(config.routes)) {
    // All route entry points are virtual modules that will be loaded by the
    // browserEntryPointsPlugin. This allows us to tree-shake server-only code
    // that we don't want to run in the browser (i.e. action & loader).
    entryPoints[id] =
      path.resolve(config.appDirectory, config.routes[id].file) + "?browser";
  }

  let plugins = [
    cssModulesPlugin(config, handleProcessedCss),
    mdxPlugin(config),
    browserRouteModulesPlugin(config, /\?browser$/),
    emptyModulesPlugin(config, /\.server(\.[jt]sx?)?$/),
    NodeModulesPolyfillPlugin(),
  ];

  if (config.serverBuildTarget === "deno") {
    // @ts-expect-error
    let { cache } = await import("esbuild-plugin-cache");
    plugins.unshift(
      cache({
        importmap: {},
        directory: path.join(config.cacheDirectory, "http-import-cache"),
      })
    );
  }

  return esbuild.build({
    entryPoints,
    outdir: config.assetsBuildDirectory,
    platform: "browser",
    format: "esm",
    external: externals,
    inject: config.serverBuildTarget === "deno" ? [] : [reactShim],
    loader: loaders,
    bundle: true,
    logLevel: "silent",
    splitting: true,
    sourcemap: options.sourcemap,
    metafile: true,
    incremental: options.incremental,
    mainFields: ["browser", "module", "main"],
    treeShaking: true,
    minify: options.mode === BuildMode.Production,
    entryNames: "[dir]/[name]-[hash]",
    chunkNames: "_shared/[name]-[hash]",
    assetNames: "_assets/[name]-[hash]",
    publicPath: config.publicPath,
    define: {

      "process.env.NODE_ENV": JSON.stringify(options.mode),
      "process.env.REMIX_DEV_SERVER_WS_PORT": JSON.stringify(
        config.devServerPort
      ),
    },
    plugins,
  }).then(async (build) => {
      let [globalStylesheetFilePath, globalStylesheetFileUrl] =
        getCssModulesFileReferences(config, cssModulesContent);

      await fse.ensureDir(path.dirname(globalStylesheetFilePath));
      await fse.writeFile(globalStylesheetFilePath, cssModulesContent);

      return {
        ...build,
        rebuild: (() => {
          if (!options.incremental) {
            return undefined;
          }
          let builder = (async () => {
            // Clear CSS modules data before rebuild
            cssModulesContent = "";
            cssModulesMap = {};
            let result = await build.rebuild!();
            let [globalStylesheetFilePath, globalStylesheetFileUrl] =
              getCssModulesFileReferences(config, cssModulesContent);

            await fse.ensureDir(path.dirname(globalStylesheetFilePath));
            await fse.writeFile(globalStylesheetFilePath, cssModulesContent);

            return {
              ...result,
              rebuild: builder,
              cssModules: {
                globalStylesheetFilePath,
                globalStylesheetFileUrl,
                moduleMap: cssModulesMap,
              },
            };
          }) as BuildInvalidate;
          // TODO: unsure about this, check back w/ esbuild docs to clarify what
          // dispose is doing and see if we need to clear any internal state
          builder.dispose = build.rebuild!.dispose;
          return builder;
        })(),
        cssModules: {
          globalStylesheetFilePath,
          globalStylesheetFileUrl,
          moduleMap: cssModulesMap,
        },
      };
    });
}

function createServerBuild(
  config: RemixConfig,
<<<<<<< HEAD
  assetsManifestPromiseRef: AssetsManifestPromiseRef,
  options: Required<BuildOptions> & { incremental?: boolean }
): Promise<ServerBuild> {
  let dependencies = await getAppDependencies(config);
=======
  options: Required<BuildOptions> & { incremental?: boolean },
  assetsManifestPromiseRef: AssetsManifestPromiseRef
): Promise<esbuild.BuildResult> {
  let dependencies = getAppDependencies(config);
>>>>>>> 7de292c1

  let stdin: esbuild.StdinOptions | undefined;
  let entryPoints: string[] | undefined;

  if (config.serverEntryPoint) {
    entryPoints = [config.serverEntryPoint];
  } else {
    stdin = {
      contents: config.serverBuildTargetEntryModule,
      resolveDir: config.rootDirectory,
      loader: "ts",
    };
  }

  let plugins: esbuild.Plugin[] = [
    cssModulesFakerPlugin(config, assetsManifestPromiseRef),
    mdxPlugin(config),
    emptyModulesPlugin(config, /\.client(\.[jt]sx?)?$/),
    serverRouteModulesPlugin(config),
    serverEntryModulePlugin(config),
    serverAssetsManifestPlugin(assetsManifestPromiseRef),
    serverBareModulesPlugin(config, dependencies),
  ];

  if (config.serverPlatform !== "node") {
    plugins.unshift(NodeModulesPolyfillPlugin());
  }

  return esbuild
    .build({
      absWorkingDir: config.rootDirectory,
      stdin,
      entryPoints,
      outfile: config.serverBuildPath,
      write: false,
      platform: config.serverPlatform,
      format: config.serverModuleFormat,
      treeShaking: true,
      minify:
        options.mode === BuildMode.Production &&
        !!config.serverBuildTarget &&
        ["cloudflare-workers", "cloudflare-pages"].includes(
          config.serverBuildTarget
        ),
      mainFields:
        config.serverModuleFormat === "esm"
          ? ["module", "main"]
          : ["main", "module"],
      target: options.target,
      inject: config.serverBuildTarget === "deno" ? [] : [reactShim],
      loader: loaders,
      bundle: true,
      logLevel: "silent",
      incremental: options.incremental,
      sourcemap: options.sourcemap ? "inline" : false,
      // The server build needs to know how to generate asset URLs for imports
      // of CSS and other files.
      assetNames: "_assets/[name]-[hash]",
      publicPath: config.publicPath,
      define: {
        "process.env.NODE_ENV": JSON.stringify(options.mode),
        "process.env.REMIX_DEV_SERVER_WS_PORT": JSON.stringify(
          config.devServerPort
        ),
      },
      plugins,
    })
    .then(async (build) => {
      await writeServerBuildResult(config, build.outputFiles);
      return build;
    });
}

async function generateAssetsManifest(
  config: RemixConfig,
  metafile: esbuild.Metafile,
  cssModules: CssModulesResults | undefined
): Promise<AssetsManifest> {
  let assetsManifest = await createAssetsManifest(
    config,
    metafile!,
    cssModules
  );
  let filename = `manifest-${assetsManifest.version.toUpperCase()}.js`;

  assetsManifest.url = config.publicPath + filename;

  await writeFileSafe(
    path.join(config.assetsBuildDirectory, filename),
    `window.__remixManifest=${JSON.stringify(assetsManifest)};`
  );

  return assetsManifest;
}

async function writeServerBuildResult(
  config: RemixConfig,
  outputFiles: esbuild.OutputFile[]
) {
  await fse.ensureDir(path.dirname(config.serverBuildPath));

  for (let file of outputFiles) {
    if (file.path === config.serverBuildPath) {
      await fse.writeFile(file.path, file.contents);
      break;
    }
  }
}<|MERGE_RESOLUTION|>--- conflicted
+++ resolved
@@ -321,8 +321,8 @@
 
     let serverBuildPromise = createServerBuild(
       config,
-      assetsManifestPromiseRef,
-      options
+      options,
+      assetsManifestPromiseRef
     );
 
     return await Promise.all([
@@ -406,36 +406,37 @@
     );
   }
 
-  return esbuild.build({
-    entryPoints,
-    outdir: config.assetsBuildDirectory,
-    platform: "browser",
-    format: "esm",
-    external: externals,
-    inject: config.serverBuildTarget === "deno" ? [] : [reactShim],
-    loader: loaders,
-    bundle: true,
-    logLevel: "silent",
-    splitting: true,
-    sourcemap: options.sourcemap,
-    metafile: true,
-    incremental: options.incremental,
-    mainFields: ["browser", "module", "main"],
-    treeShaking: true,
-    minify: options.mode === BuildMode.Production,
-    entryNames: "[dir]/[name]-[hash]",
-    chunkNames: "_shared/[name]-[hash]",
-    assetNames: "_assets/[name]-[hash]",
-    publicPath: config.publicPath,
-    define: {
-
-      "process.env.NODE_ENV": JSON.stringify(options.mode),
-      "process.env.REMIX_DEV_SERVER_WS_PORT": JSON.stringify(
-        config.devServerPort
-      ),
-    },
-    plugins,
-  }).then(async (build) => {
+  return esbuild
+    .build({
+      entryPoints,
+      outdir: config.assetsBuildDirectory,
+      platform: "browser",
+      format: "esm",
+      external: externals,
+      inject: config.serverBuildTarget === "deno" ? [] : [reactShim],
+      loader: loaders,
+      bundle: true,
+      logLevel: "silent",
+      splitting: true,
+      sourcemap: options.sourcemap,
+      metafile: true,
+      incremental: options.incremental,
+      mainFields: ["browser", "module", "main"],
+      treeShaking: true,
+      minify: options.mode === BuildMode.Production,
+      entryNames: "[dir]/[name]-[hash]",
+      chunkNames: "_shared/[name]-[hash]",
+      assetNames: "_assets/[name]-[hash]",
+      publicPath: config.publicPath,
+      define: {
+        "process.env.NODE_ENV": JSON.stringify(options.mode),
+        "process.env.REMIX_DEV_SERVER_WS_PORT": JSON.stringify(
+          config.devServerPort
+        ),
+      },
+      plugins,
+    })
+    .then(async (build) => {
       let [globalStylesheetFilePath, globalStylesheetFileUrl] =
         getCssModulesFileReferences(config, cssModulesContent);
 
@@ -483,19 +484,12 @@
     });
 }
 
-function createServerBuild(
-  config: RemixConfig,
-<<<<<<< HEAD
-  assetsManifestPromiseRef: AssetsManifestPromiseRef,
-  options: Required<BuildOptions> & { incremental?: boolean }
-): Promise<ServerBuild> {
-  let dependencies = await getAppDependencies(config);
-=======
+async function createServerBuild(
+  config: RemixConfig,
   options: Required<BuildOptions> & { incremental?: boolean },
   assetsManifestPromiseRef: AssetsManifestPromiseRef
-): Promise<esbuild.BuildResult> {
+): Promise<ServerBuild> {
   let dependencies = getAppDependencies(config);
->>>>>>> 7de292c1
 
   let stdin: esbuild.StdinOptions | undefined;
   let entryPoints: string[] | undefined;
@@ -524,49 +518,46 @@
     plugins.unshift(NodeModulesPolyfillPlugin());
   }
 
-  return esbuild
-    .build({
-      absWorkingDir: config.rootDirectory,
-      stdin,
-      entryPoints,
-      outfile: config.serverBuildPath,
-      write: false,
-      platform: config.serverPlatform,
-      format: config.serverModuleFormat,
-      treeShaking: true,
-      minify:
-        options.mode === BuildMode.Production &&
-        !!config.serverBuildTarget &&
-        ["cloudflare-workers", "cloudflare-pages"].includes(
-          config.serverBuildTarget
-        ),
-      mainFields:
-        config.serverModuleFormat === "esm"
-          ? ["module", "main"]
-          : ["main", "module"],
-      target: options.target,
-      inject: config.serverBuildTarget === "deno" ? [] : [reactShim],
-      loader: loaders,
-      bundle: true,
-      logLevel: "silent",
-      incremental: options.incremental,
-      sourcemap: options.sourcemap ? "inline" : false,
-      // The server build needs to know how to generate asset URLs for imports
-      // of CSS and other files.
-      assetNames: "_assets/[name]-[hash]",
-      publicPath: config.publicPath,
-      define: {
-        "process.env.NODE_ENV": JSON.stringify(options.mode),
-        "process.env.REMIX_DEV_SERVER_WS_PORT": JSON.stringify(
-          config.devServerPort
-        ),
-      },
-      plugins,
-    })
-    .then(async (build) => {
-      await writeServerBuildResult(config, build.outputFiles);
-      return build;
-    });
+  let build = await esbuild.build({
+    absWorkingDir: config.rootDirectory,
+    stdin,
+    entryPoints,
+    outfile: config.serverBuildPath,
+    write: false,
+    platform: config.serverPlatform,
+    format: config.serverModuleFormat,
+    treeShaking: true,
+    minify:
+      options.mode === BuildMode.Production &&
+      !!config.serverBuildTarget &&
+      ["cloudflare-workers", "cloudflare-pages"].includes(
+        config.serverBuildTarget
+      ),
+    mainFields:
+      config.serverModuleFormat === "esm"
+        ? ["module", "main"]
+        : ["main", "module"],
+    target: options.target,
+    inject: config.serverBuildTarget === "deno" ? [] : [reactShim],
+    loader: loaders,
+    bundle: true,
+    logLevel: "silent",
+    incremental: options.incremental,
+    sourcemap: options.sourcemap ? "inline" : false,
+    // The server build needs to know how to generate asset URLs for imports
+    // of CSS and other files.
+    assetNames: "_assets/[name]-[hash]",
+    publicPath: config.publicPath,
+    define: {
+      "process.env.NODE_ENV": JSON.stringify(options.mode),
+      "process.env.REMIX_DEV_SERVER_WS_PORT": JSON.stringify(
+        config.devServerPort
+      ),
+    },
+    plugins,
+  });
+  await writeServerBuildResult(config, build.outputFiles);
+  return await build;
 }
 
 async function generateAssetsManifest(
