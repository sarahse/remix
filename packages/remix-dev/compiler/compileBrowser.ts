--- conflicted
+++ resolved
@@ -75,8 +75,6 @@
   );
 };
 
-<<<<<<< HEAD
-=======
 const isCssBundlingEnabled = (config: RemixConfig): boolean =>
   Boolean(
     config.future.unstable_cssModules ||
@@ -89,7 +87,6 @@
 // This function gives esbuild access to the latest channel value on rebuilds
 let getCssBundleHref = () => cssBundleHrefChannel.read();
 
->>>>>>> da5486d3
 const createEsbuildConfig = (
   build: "app" | "css",
   config: RemixConfig,
@@ -243,34 +240,6 @@
     };
 
     let cssBuildTask = async () => {
-<<<<<<< HEAD
-      // The types aren't great when combining write: false and incremental: true
-      //  so we need to assert that it's an incremental build
-      cssCompiler = (await (!cssCompiler
-        ? esbuild.build({
-            ...createEsbuildConfig("css", remixConfig, options, onLoader),
-            metafile: true,
-            incremental: true,
-            write: false,
-          })
-        : cssCompiler.rebuild())) as esbuild.BuildIncremental;
-
-      invariant(
-        cssCompiler.metafile,
-        "Expected CSS compiler metafile to be defined. This is likely a bug in Remix. Please open an issue at https://github.com/remix-run/remix/issues/new"
-      );
-
-      let outputFiles = cssCompiler.outputFiles || [];
-
-      let isCssBundleFile = (
-        outputFile: esbuild.OutputFile,
-        extension: ".css" | ".css.map"
-      ): boolean => {
-        return (
-          path.dirname(outputFile.path) === remixConfig.assetsBuildDirectory &&
-          path.basename(outputFile.path).startsWith("css-bundle") &&
-          outputFile.path.endsWith(extension)
-=======
       if (!isCssBundlingEnabled(remixConfig)) {
         return;
       }
@@ -290,7 +259,6 @@
         invariant(
           cssCompiler.metafile,
           "Expected CSS compiler metafile to be defined. This is likely a bug in Remix. Please open an issue at https://github.com/remix-run/remix/issues/new"
->>>>>>> da5486d3
         );
 
         let outputFiles = cssCompiler.outputFiles || [];
