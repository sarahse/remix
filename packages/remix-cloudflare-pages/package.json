{
  "name": "@remix-run/cloudflare-pages",
<<<<<<< HEAD
  "version": "1.14.2",
=======
  "version": "1.14.3",
>>>>>>> 6d0a2987
  "description": "Cloudflare Pages request handler for Remix",
  "bugs": {
    "url": "https://github.com/remix-run/remix/issues"
  },
  "repository": {
    "type": "git",
    "url": "https://github.com/remix-run/remix",
    "directory": "packages/remix-cloudflare-pages"
  },
  "license": "MIT",
  "main": "dist/index.js",
  "typings": "dist/index.d.ts",
  "module": "dist/esm/index.js",
  "dependencies": {
<<<<<<< HEAD
    "@remix-run/cloudflare": "1.14.2"
=======
    "@remix-run/cloudflare": "1.14.3"
>>>>>>> 6d0a2987
  },
  "devDependencies": {
    "@cloudflare/workers-types": "^3.4.0",
    "@types/mime": "^2.0.3"
  },
  "peerDependencies": {
    "@cloudflare/workers-types": "^3.0.0"
  },
  "engines": {
    "node": ">=14"
  },
  "files": [
    "dist/",
    "CHANGELOG.md",
    "LICENSE.md",
    "README.md"
  ]
}<|MERGE_RESOLUTION|>--- conflicted
+++ resolved
@@ -1,10 +1,6 @@
 {
   "name": "@remix-run/cloudflare-pages",
-<<<<<<< HEAD
-  "version": "1.14.2",
-=======
   "version": "1.14.3",
->>>>>>> 6d0a2987
   "description": "Cloudflare Pages request handler for Remix",
   "bugs": {
     "url": "https://github.com/remix-run/remix/issues"
@@ -19,11 +15,7 @@
   "typings": "dist/index.d.ts",
   "module": "dist/esm/index.js",
   "dependencies": {
-<<<<<<< HEAD
-    "@remix-run/cloudflare": "1.14.2"
-=======
     "@remix-run/cloudflare": "1.14.3"
->>>>>>> 6d0a2987
   },
   "devDependencies": {
     "@cloudflare/workers-types": "^3.4.0",
