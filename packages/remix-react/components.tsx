--- conflicted
+++ resolved
@@ -42,29 +42,8 @@
 } from "./links";
 import type { HtmlLinkDescriptor, PrefetchPageDescriptor } from "./links";
 import { createHtml, escapeHtml } from "./markup";
-<<<<<<< HEAD
 import type { MetaDescriptor, MetaMatch, MetaMatches } from "./routeModules";
-import { warnOnce } from "./warnings";
-=======
-import type {
-  V1_HtmlMetaDescriptor,
-  V1_MetaFunction,
-  V2_MetaDescriptor,
-  V2_MetaFunction,
-  V2_MetaMatch,
-  V2_MetaMatches,
-} from "./routeModules";
-import type {
-  Transition,
-  Fetcher,
-  FetcherStates,
-  LoaderSubmission,
-  ActionSubmission,
-  TransitionStates,
-} from "./transition";
-import { IDLE_TRANSITION, IDLE_FETCHER } from "./transition";
 import { logDeprecationOnce } from "./warnings";
->>>>>>> f059de8e
 
 function useDataRouterContext() {
   let context = React.useContext(DataRouterContext);
@@ -1061,454 +1040,6 @@
   return useActionDataRR() as SerializeFrom<T> | undefined;
 }
 
-<<<<<<< HEAD
-=======
-/**
- * Returns everything you need to know about a page transition to build pending
- * navigation indicators and optimistic UI on data mutations.
- *
- * @deprecated in favor of useNavigation
- *
- * @see https://remix.run/hooks/use-transition
- */
-export function useTransition(): Transition {
-  let navigation = useNavigation();
-
-  React.useEffect(() => {
-    logDeprecationOnce(
-      "⚠️ DEPRECATED: The `useTransition` hook has been deprecated in favor of " +
-        "`useNavigation` and will be removed in Remix v2.  Please update your " +
-        "code to leverage `useNavigation`.\n\nSee https://remix.run/docs/hooks/use-transition " +
-        "and https://remix.run/docs/hooks/use-navigation for more information."
-    );
-  }, []);
-
-  return React.useMemo(
-    () => convertNavigationToTransition(navigation),
-    [navigation]
-  );
-}
-
-function convertNavigationToTransition(navigation: Navigation): Transition {
-  let { location, state, formMethod, formAction, formEncType, formData } =
-    navigation;
-
-  if (!location) {
-    return IDLE_TRANSITION;
-  }
-
-  let isActionSubmission =
-    formMethod != null &&
-    ["POST", "PUT", "PATCH", "DELETE"].includes(formMethod.toUpperCase());
-
-  if (
-    state === "submitting" &&
-    formMethod &&
-    formAction &&
-    formEncType &&
-    formData
-  ) {
-    if (isActionSubmission) {
-      // Actively submitting to an action
-      let transition: TransitionStates["SubmittingAction"] = {
-        location,
-        state,
-        submission: {
-          method: formMethod.toUpperCase() as ActionSubmission["method"],
-          action: formAction,
-          encType: formEncType,
-          formData: formData,
-          key: "",
-        },
-        type: "actionSubmission",
-      };
-      return transition;
-    } else {
-      // @remix-run/router doesn't mark loader submissions as state: "submitting"
-      invariant(
-        false,
-        "Encountered an unexpected navigation scenario in useTransition()"
-      );
-    }
-  }
-
-  if (state === "loading") {
-    let { _isRedirect, _isFetchActionRedirect } = location.state || {};
-    if (formMethod && formAction && formEncType && formData) {
-      if (!_isRedirect) {
-        if (isActionSubmission) {
-          // We're reloading the same location after an action submission
-          let transition: TransitionStates["LoadingAction"] = {
-            location,
-            state,
-            submission: {
-              method: formMethod.toUpperCase() as ActionSubmission["method"],
-              action: formAction,
-              encType: formEncType,
-              formData: formData,
-              key: "",
-            },
-            type: "actionReload",
-          };
-          return transition;
-        } else {
-          // The new router fixes a bug in useTransition where the submission
-          // "action" represents the request URL not the state of the <form> in
-          // the DOM.  Back-port it here to maintain behavior, but useNavigation
-          // will fix this bug.
-          let url = new URL(formAction, window.location.origin);
-
-          // This typing override should be safe since this is only running for
-          // GET submissions and over in @remix-run/router we have an invariant
-          // if you have any non-string values in your FormData when we attempt
-          // to convert them to URLSearchParams
-          url.search = new URLSearchParams(
-            formData.entries() as unknown as [string, string][]
-          ).toString();
-
-          // Actively "submitting" to a loader
-          let transition: TransitionStates["SubmittingLoader"] = {
-            location,
-            state: "submitting",
-            submission: {
-              method: formMethod.toUpperCase() as LoaderSubmission["method"],
-              action: url.pathname + url.search,
-              encType: formEncType,
-              formData: formData,
-              key: "",
-            },
-            type: "loaderSubmission",
-          };
-          return transition;
-        }
-      } else {
-        // Redirecting after a submission
-        if (isActionSubmission) {
-          let transition: TransitionStates["LoadingActionRedirect"] = {
-            location,
-            state,
-            submission: {
-              method: formMethod.toUpperCase() as ActionSubmission["method"],
-              action: formAction,
-              encType: formEncType,
-              formData: formData,
-              key: "",
-            },
-            type: "actionRedirect",
-          };
-          return transition;
-        } else {
-          let transition: TransitionStates["LoadingLoaderSubmissionRedirect"] =
-            {
-              location,
-              state,
-              submission: {
-                method: formMethod.toUpperCase() as LoaderSubmission["method"],
-                action: formAction,
-                encType: formEncType,
-                formData: formData,
-                key: "",
-              },
-              type: "loaderSubmissionRedirect",
-            };
-          return transition;
-        }
-      }
-    } else if (_isRedirect) {
-      if (_isFetchActionRedirect) {
-        let transition: TransitionStates["LoadingFetchActionRedirect"] = {
-          location,
-          state,
-          submission: undefined,
-          type: "fetchActionRedirect",
-        };
-        return transition;
-      } else {
-        let transition: TransitionStates["LoadingRedirect"] = {
-          location,
-          state,
-          submission: undefined,
-          type: "normalRedirect",
-        };
-        return transition;
-      }
-    }
-  }
-
-  // If no scenarios above match, then it's a normal load!
-  let transition: TransitionStates["Loading"] = {
-    location,
-    state: "loading",
-    submission: undefined,
-    type: "normalLoad",
-  };
-  return transition;
-}
-
-/**
- * Provides all fetchers currently on the page. Useful for layouts and parent
- * routes that need to provide pending/optimistic UI regarding the fetch.
- *
- * @see https://remix.run/api/remix#usefetchers
- */
-export function useFetchers(): Fetcher[] {
-  let fetchers = useFetchersRR();
-  return fetchers.map((f) => {
-    let fetcher = convertRouterFetcherToRemixFetcher({
-      state: f.state,
-      data: f.data,
-      formMethod: f.formMethod,
-      formAction: f.formAction,
-      formData: f.formData,
-      formEncType: f.formEncType,
-      " _hasFetcherDoneAnything ": f[" _hasFetcherDoneAnything "],
-    });
-    addFetcherDeprecationWarnings(fetcher);
-    return fetcher;
-  });
-}
-
-export type FetcherWithComponents<TData> = Fetcher<TData> & {
-  Form: React.ForwardRefExoticComponent<
-    FormProps & React.RefAttributes<HTMLFormElement>
-  >;
-  submit: SubmitFunction;
-  load: (href: string) => void;
-};
-
-/**
- * Interacts with route loaders and actions without causing a navigation. Great
- * for any interaction that stays on the same page.
- *
- * @see https://remix.run/hooks/use-fetcher
- */
-export function useFetcher<TData = any>(): FetcherWithComponents<
-  SerializeFrom<TData>
-> {
-  let fetcherRR = useFetcherRR();
-
-  return React.useMemo(() => {
-    let remixFetcher = convertRouterFetcherToRemixFetcher({
-      state: fetcherRR.state,
-      data: fetcherRR.data,
-      formMethod: fetcherRR.formMethod,
-      formAction: fetcherRR.formAction,
-      formData: fetcherRR.formData,
-      formEncType: fetcherRR.formEncType,
-      " _hasFetcherDoneAnything ": fetcherRR[" _hasFetcherDoneAnything "],
-    });
-    let fetcherWithComponents = {
-      ...remixFetcher,
-      load: fetcherRR.load,
-      submit: fetcherRR.submit,
-      Form: fetcherRR.Form,
-    };
-    addFetcherDeprecationWarnings(fetcherWithComponents);
-    return fetcherWithComponents;
-  }, [fetcherRR]);
-}
-
-function addFetcherDeprecationWarnings(fetcher: Fetcher) {
-  let type: Fetcher["type"] = fetcher.type;
-  Object.defineProperty(fetcher, "type", {
-    get() {
-      logDeprecationOnce(
-        "⚠️ DEPRECATED: The `useFetcher().type` field has been deprecated and " +
-          "will be removed in Remix v2.  Please update your code to rely on " +
-          "`fetcher.state`.\n\nSee https://remix.run/docs/hooks/use-fetcher for " +
-          "more information."
-      );
-      return type;
-    },
-    set(value: Fetcher["type"]) {
-      // Devs should *not* be doing this but we don't want to break their
-      // current app if they are
-      type = value;
-    },
-    // These settings should make this behave like a normal object `type` field
-    configurable: true,
-    enumerable: true,
-  });
-
-  let submission: Fetcher["submission"] = fetcher.submission;
-  Object.defineProperty(fetcher, "submission", {
-    get() {
-      logDeprecationOnce(
-        "⚠️ DEPRECATED: The `useFetcher().submission` field has been deprecated and " +
-          "will be removed in Remix v2.  The submission fields now live directly " +
-          "on the fetcher (`fetcher.formData`).\n\n" +
-          "See https://remix.run/docs/hooks/use-fetcher for more information."
-      );
-      return submission;
-    },
-    set(value: Fetcher["submission"]) {
-      // Devs should *not* be doing this but we don't want to break their
-      // current app if they are
-      submission = value;
-    },
-    // These settings should make this behave like a normal object `type` field
-    configurable: true,
-    enumerable: true,
-  });
-}
-
-function convertRouterFetcherToRemixFetcher(
-  fetcherRR: Omit<ReturnType<typeof useFetcherRR>, "load" | "submit" | "Form">
-): Fetcher {
-  let { state, formMethod, formAction, formEncType, formData, data } =
-    fetcherRR;
-
-  let isActionSubmission =
-    formMethod != null &&
-    ["POST", "PUT", "PATCH", "DELETE"].includes(formMethod.toUpperCase());
-
-  if (state === "idle") {
-    if (fetcherRR[" _hasFetcherDoneAnything "] === true) {
-      let fetcher: FetcherStates["Done"] = {
-        state: "idle",
-        type: "done",
-        formMethod: undefined,
-        formAction: undefined,
-        formData: undefined,
-        formEncType: undefined,
-        submission: undefined,
-        data,
-      };
-      return fetcher;
-    } else {
-      let fetcher: FetcherStates["Idle"] = IDLE_FETCHER;
-      return fetcher;
-    }
-  }
-
-  if (
-    state === "submitting" &&
-    formMethod &&
-    formAction &&
-    formEncType &&
-    formData
-  ) {
-    if (isActionSubmission) {
-      // Actively submitting to an action
-      let fetcher: FetcherStates["SubmittingAction"] = {
-        state,
-        type: "actionSubmission",
-        formMethod: formMethod.toUpperCase() as ActionSubmission["method"],
-        formAction: formAction,
-        formEncType: formEncType,
-        formData: formData,
-        submission: {
-          method: formMethod.toUpperCase() as ActionSubmission["method"],
-          action: formAction,
-          encType: formEncType,
-          formData: formData,
-          key: "",
-        },
-        data,
-      };
-      return fetcher;
-    } else {
-      // @remix-run/router doesn't mark loader submissions as state: "submitting"
-      invariant(
-        false,
-        "Encountered an unexpected fetcher scenario in useFetcher()"
-      );
-    }
-  }
-
-  if (state === "loading") {
-    if (formMethod && formAction && formEncType && formData) {
-      if (isActionSubmission) {
-        if (data) {
-          // In a loading state but we have data - must be an actionReload
-          let fetcher: FetcherStates["ReloadingAction"] = {
-            state,
-            type: "actionReload",
-            formMethod: formMethod.toUpperCase() as ActionSubmission["method"],
-            formAction: formAction,
-            formEncType: formEncType,
-            formData: formData,
-            submission: {
-              method: formMethod.toUpperCase() as ActionSubmission["method"],
-              action: formAction,
-              encType: formEncType,
-              formData: formData,
-              key: "",
-            },
-            data,
-          };
-          return fetcher;
-        } else {
-          let fetcher: FetcherStates["LoadingActionRedirect"] = {
-            state,
-            type: "actionRedirect",
-            formMethod: formMethod.toUpperCase() as ActionSubmission["method"],
-            formAction: formAction,
-            formEncType: formEncType,
-            formData: formData,
-            submission: {
-              method: formMethod.toUpperCase() as ActionSubmission["method"],
-              action: formAction,
-              encType: formEncType,
-              formData: formData,
-              key: "",
-            },
-            data: undefined,
-          };
-          return fetcher;
-        }
-      } else {
-        // The new router fixes a bug in useTransition where the submission
-        // "action" represents the request URL not the state of the <form> in
-        // the DOM.  Back-port it here to maintain behavior, but useNavigation
-        // will fix this bug.
-        let url = new URL(formAction, window.location.origin);
-
-        // This typing override should be safe since this is only running for
-        // GET submissions and over in @remix-run/router we have an invariant
-        // if you have any non-string values in your FormData when we attempt
-        // to convert them to URLSearchParams
-        url.search = new URLSearchParams(
-          formData.entries() as unknown as [string, string][]
-        ).toString();
-
-        // Actively "submitting" to a loader
-        let fetcher: FetcherStates["SubmittingLoader"] = {
-          state: "submitting",
-          type: "loaderSubmission",
-          formMethod: formMethod.toUpperCase() as LoaderSubmission["method"],
-          formAction: formAction,
-          formEncType: formEncType,
-          formData: formData,
-          submission: {
-            method: formMethod.toUpperCase() as LoaderSubmission["method"],
-            action: url.pathname + url.search,
-            encType: formEncType,
-            formData: formData,
-            key: "",
-          },
-          data,
-        };
-        return fetcher;
-      }
-    }
-  }
-
-  // If all else fails, it's a normal load!
-  let fetcher: FetcherStates["Loading"] = {
-    state: "loading",
-    type: "normalLoad",
-    formMethod: undefined,
-    formAction: undefined,
-    formData: undefined,
-    formEncType: undefined,
-    submission: undefined,
-    data,
-  };
-  return fetcher;
-}
-
->>>>>>> f059de8e
 // Dead Code Elimination magic for production builds.
 // This way devs don't have to worry about doing the NODE_ENV check themselves.
 // If running an un-bundled server outside of `remix dev` you will still need
