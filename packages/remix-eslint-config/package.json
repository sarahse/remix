{
  "name": "@remix-run/eslint-config",
  "version": "1.15.0",
  "description": "ESLint configuration for Remix projects",
  "bugs": {
    "url": "https://github.com/remix-run/remix/issues"
  },
  "repository": {
    "type": "git",
    "url": "https://github.com/remix-run/remix",
    "directory": "packages/remix-eslint-config"
  },
  "license": "MIT",
  "main": "index.js",
  "files": [
    "README.md",
    "index.js",
    "internal.js",
    "jest.js",
    "jest-testing-library.js",
    "node.js",
    "rules",
    "settings"
  ],
  "dependencies": {
    "@babel/core": "^7.21.3",
    "@babel/eslint-parser": "^7.21.3",
    "@babel/preset-react": "^7.18.6",
    "@rushstack/eslint-patch": "^1.2.0",
    "@typescript-eslint/eslint-plugin": "^5.57.0",
    "@typescript-eslint/parser": "^5.57.0",
    "eslint-import-resolver-node": "0.3.7",
    "eslint-import-resolver-typescript": "^3.5.4",
    "eslint-plugin-import": "^2.27.5",
    "eslint-plugin-jest": "^26.9.0",
    "eslint-plugin-jest-dom": "^4.0.3",
    "eslint-plugin-jsx-a11y": "^6.7.1",
    "eslint-plugin-node": "^11.1.0",
    "eslint-plugin-react": "^7.32.2",
    "eslint-plugin-react-hooks": "^4.6.0",
    "eslint-plugin-testing-library": "^5.10.2"
  },
  "devDependencies": {
    "@types/eslint": "^8.37.0",
    "eslint": "^8.37.0",
    "jest": "^27.5.1",
    "react": "^18.2.0",
<<<<<<< HEAD
    "typescript": "^4.9.5"
=======
    "typescript": "^5.0.4"
>>>>>>> 4be6e9d0
  },
  "peerDependencies": {
    "eslint": "^8.0.0",
    "react": "^17.0.0 || ^18.0.0",
    "typescript": "^4.0.0 || ^5.0.0"
  },
  "peerDependenciesMeta": {
    "typescript": {
      "optional": true
    }
  },
  "engines": {
    "node": "^12.22.0 || ^14.17.0 || >=16.0.0"
  }
}<|MERGE_RESOLUTION|>--- conflicted
+++ resolved
@@ -45,11 +45,7 @@
     "eslint": "^8.37.0",
     "jest": "^27.5.1",
     "react": "^18.2.0",
-<<<<<<< HEAD
-    "typescript": "^4.9.5"
-=======
     "typescript": "^5.0.4"
->>>>>>> 4be6e9d0
   },
   "peerDependencies": {
     "eslint": "^8.0.0",
