--- conflicted
+++ resolved
@@ -6,13 +6,7 @@
   serverBuildPath: "server/index.js",
   // appDirectory: "app",
   // assetsBuildDirectory: "public/build",
-<<<<<<< HEAD
-=======
   future: {
-    v2_errorBoundary: true,
-    v2_meta: true,
     v2_normalizeFormMethod: true,
-    v2_routeConvention: true,
   },
->>>>>>> da5486d3
 };